# ifm3d-ros2

**This release is intended to be used with the O3R camera platform ONLY. For other ifm cameras please see the tagged release 0.3.0.**  

**NOTE: The ifm3d-ros2 package has had major changes recently. Please be aware that this might cause problems on your system for building pipelines based on our old build instructions.**  
We tried to ensure backward compatibility where ever possible. If you find any major breaks, please let us know.

`ifm3d-ros2` is a wrapper around [ifm3d](https://github.com/ifm/ifm3d) enabling the usage of ifm O3R ToF camera platform from within [ROS 2](https://index.ros.org/doc/ros2/) software systems.

![rviz](doc/figures/O3R_merged_point_cloud.png)

## Software Compatibility Matrix

| ifm3d_ros2 version | ifm3d version | ROS 2 distribution |
| ----------- | ----------- | ----------- |
| 1.0.1 | 0.93.0 | Galactic |
| 1.0.0 | 0.92.0 | Galactic |
| 0.3.0 DEPRECATED | 0.17.0 | Dashing, Eloquent |
| 0.2.0 DEPRECATED | 0.12.0 | Dashing |
| 0.1.1 DEPRECATED | 0.12.0 | Dashing |
| 0.1.0 DEPRECATED | 0.12.0 | Dashing |

> Note: `ifm3d_ros2` version 1.0.0 is released as an early developer release for the O3R camera.


## Building and Installing the Software

### Pre-requisites

1. [ROS2](https://docs.ros.org/en/galactic/Installation.html)
<<<<<<< HEAD
2. [ifm3d](https://ifm.github.io/ifm3d-docs/content/installation_instructions/source_build.html) - be sure to build the IMAGE module (using PCL and OPENCV).

In addition to the base packages found in `ros-*-desktop-full` you will need the following ROS packages:
- cv_bridge
- vision_opencv
- pcl-conversions
=======
2. [ifm3d](https://ifm.github.io/ifm3d-docs/content/source_build.html)
>>>>>>> 22a7f1e5

These two packages are only required for testing but not at runtime:  
- launch_testing
- launch_testing_ament_cmake


On debian based systems they may be installed as follows (replacing `galactic`with your target ROS2 distribution).
```
$ sudo apt install ros-galactic-launch-testing ros-galactic-launch-testing-ament-cmake
```

You will also need to install boost, which is typically pre-installed in ubuntu distributions, but can be missing when using other platforms:
```
$ sudo apt install libboost-all-dev
```


### Building from source

Please see the separate building instruction for building from source: [here](doc/building.md)

### Launch the node
Launch the camera node (assuming you are in `~/colcon_ws/`):
```
$ . install/setup.bash
$ ros2 launch ifm3d_ros2 camera_managed.launch.py
```

> Note: we also provide a helper launch file to start multiple camera nodes. See the documentation [here](doc/multi_head.md).

Open another shell and start the RVIZ node to visualize the data coming from the camera:
```
$ ros2 launch ifm3d_ros2 rviz.launch.py
```
> Note: `rviz.launch.py` does not include the camera node itself, but subscribes to published topics (distance, amplitude, etc). A camera node need to be running in parallel to rviz (you can use `camera_managed.launch`).
> Note also that the `rviz.launch.py` launchfile assumes one data stream publishes at `/ifm3d/camera/<topic_name>`.

:warning: to view the RGB image, follow the instructions [here](doc/view_2d.md).

At this point, you should see an rviz window that looks something like the image below (note that this is the view from 3 camera heads):
![rviz1](doc/figures/O3R_merged_point_cloud.png)

Congratulations! You can now have complete control over the O3R perception platform from inside ROS.



## ROS Interface

### Parameters

| Name | Data Type | Default Value | Description |
| --------- | --------- | --------- | --------- |
| ~/frame_latency_thresh | float | 1.0 | Time (seconds) used to determine that timestamps from the camera cannot be trusted. When this threshold is exceeded, when compared to system time, we use the reception time of the frame and not the capture time of the frame. |
| ~/ip | string | 192.168.0.69 | The ip address of the camera. |
| ~/password | string | | The password required to establish an edit session with the camera. |
| ~/schema_mask | int16 |0xf | The schema mask to apply to the active session with the frame grabber. This determines which images are available for publication from the camera. More about schemas can be gleaned from the ifm3d project |
| ~/timeout_millis | int | 500 | The number of milliseconds to wait for the framegrabber to return new frame data before declaring a "timeout" and to stop blocking on new data. |
| ~/timeout_tolerance_secs | float | 5.0 | The wall time to wait with no new data from the camera before trying to establish a new connection to the camera. This helps to provide robustness against camera cables becoming unplugged or other in-field pathologies which would cause the connection between the ROS node and the camera to be broken. |
| ~/sync_clocks DEPRECATED | bool | false | Attempt to sync the camera clock to the system clock at start-up. The side-effect is that timestamps on the image should reflect the capture time as opposed to the receipt time. Please note: resolution of this sync is only granular to 1 second. If fine-grained image acquisition times are needed, consider using the on-camera NTP server (available on select camera models). |
| ~/xmlrpc_port | uint16 | 80 | The TCP port the camera's xmlrpc server is listening on for requests. |
| ~/pcic_port | uint16 | 50010 | The TCP (data) port the camera's pcic server is listening on for requests. |

### Published Topics

| Name | Data Type | Quality of Service (QoS) | Description |
| -------- | -------- | -------- | -------- |
| amplitude | sensor_msgs/msg/Image | <a href="include/ifm3d_ros2/qos.hpp">ifm3d_ros::LowLatencyQoS</a> | The normalized amplitude image |
| cloud | sensor_msgs/msg/PointCloud2 | <a href="include/ifm3d_ros2/qos.hpp">ifm3d_ros::LowLatencyQoS</a> | The point cloud data |
| confidence | sensor_msgs/msg/Image | <a href="include/ifm3d_ros2/qos.hpp">ifm3d_ros::LowLatencyQoS</a> | The confidence image |
| distance | sensor_msgs/msg/Image | <a href="include/ifm3d_ros2/qos.hpp">ifm3d_ros::LowLatencyQoS</a> | The radial distance image |
| *raw_amplitude* | *sensor_msgs/msg/Image* | <a href="include/ifm3d_ros2/qos.hpp">ifm3d_ros::LowLatencyQoS</a> | The raw amplitude image (currently not available for the O3R) |
| rgb | sensor_msgs/msg/Image | <a href="include/ifm3d_ros2/qos.hpp">ifm3d_ros::LowLatencyQoS</a> | The RGB 2D image of the 2D imager |

### Subscribed Topics

None.

### Advertised Services
| Name | Service Definition | Description |
| ------ |  ------ |  ------ | 
| Dump | <a href="srv/Dump.srv">ifm3d/Dump</a> | Dumps the state of the camera parameters to JSON |
| Config | <a href="srv/Config.srv">ifm3d/Config</a> | Provides a means to configure the camera and imager settings, declaratively from a JSON encoding of the desired settings. |
| Softon | <a href="srv/Softon.srv">ifm3d/Softon</a> | Provides a means to quickly change the camera state from IDLE to RUN.|
| Softoff | <a href="srv/Softoff.srv">ifm3d/Softoff</a> | Provides a means to quickly change the camera state from RUN to IDLE.|



## Additional Documentation

* [Inspecting and configuring the camera/imager settings](doc/dump_and_config.md)
* [Building the ROS node from source](doc/building.md)
* [Visualization](doc/visualization.md)
* [Running the ROS node on a distributed system](doc/distributed_run.md)
* [`ifm3d` API RPC error codes](doc/rpc_error_codes.md)

## ToDo

We are currently working on rounding out the feature set of our ROS2 interface. Our current objectives are to get the feature set to an equivalent
level to that of our ROS1 interface and to tune the ROS2/DDS performance to optimize the usage of our cameras from within ROS2 system (for different DDS implementations).  
Thanks for your patience as we continue to ensure our ROS2 interface is feature-rich, robust, and performant. Your feedback is greatly appreciated.

## Known limitations
This ROS 2 node build on top of the `ifm3d` API which handles the data communication between the camera platform and the outside world. This is based on ASIO which conflicts with the DDS middleware fastRTPS implementation in ROS (until ROS foxy). We are currently working on a solution. Until then we suggest to use cyclone DDS for older ROS 2 distributions.

## LICENSE
Please see the file called [LICENSE](LICENSE).<|MERGE_RESOLUTION|>--- conflicted
+++ resolved
@@ -28,16 +28,7 @@
 ### Pre-requisites
 
 1. [ROS2](https://docs.ros.org/en/galactic/Installation.html)
-<<<<<<< HEAD
-2. [ifm3d](https://ifm.github.io/ifm3d-docs/content/installation_instructions/source_build.html) - be sure to build the IMAGE module (using PCL and OPENCV).
-
-In addition to the base packages found in `ros-*-desktop-full` you will need the following ROS packages:
-- cv_bridge
-- vision_opencv
-- pcl-conversions
-=======
-2. [ifm3d](https://ifm.github.io/ifm3d-docs/content/source_build.html)
->>>>>>> 22a7f1e5
+2. [ifm3d](ifm3d/doc/sphinx/content/README:ifm3d%20Overview)
 
 These two packages are only required for testing but not at runtime:  
 - launch_testing
