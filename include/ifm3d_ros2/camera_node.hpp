// -*- c++ -*-
/*
 * SPDX-License-Identifier: Apache-2.0
 * Copyright (C) 2019 ifm electronic, gmbh
 */

#ifndef IFM3D_ROS2_CAMERA_NODE_HPP_
#define IFM3D_ROS2_CAMERA_NODE_HPP_

#include <atomic>
#include <memory>
#include <mutex>
#include <string>
#include <thread>
#include <vector>

#include <rclcpp/rclcpp.hpp>
#include <rclcpp_lifecycle/lifecycle_node.hpp>

#include <rcl_interfaces/msg/set_parameters_result.hpp>
#include <sensor_msgs/msg/compressed_image.hpp>
#include <sensor_msgs/msg/image.hpp>
#include <sensor_msgs/msg/point_cloud2.hpp>

#include <ifm3d_ros2/visibility_control.h>

#include <ifm3d_ros2/msg/extrinsics.hpp>
#include <ifm3d_ros2/srv/dump.hpp>
#include <ifm3d_ros2/srv/config.hpp>
#include <ifm3d_ros2/srv/softon.hpp>
#include <ifm3d_ros2/srv/softoff.hpp>

#include <ifm3d/camera/camera_base.h>
#include <ifm3d/fg.h>
#include <ifm3d/stlimage.h>

using TC_RETVAL = rclcpp_lifecycle::node_interfaces::LifecycleNodeInterface::CallbackReturn;

using ImageMsg = sensor_msgs::msg::Image;
using ImagePublisher = std::shared_ptr<rclcpp_lifecycle::LifecyclePublisher<ImageMsg>>;

using CompressedImageMsg = sensor_msgs::msg::CompressedImage;
using CompressedImagePublisher = std::shared_ptr<rclcpp_lifecycle::LifecyclePublisher<CompressedImageMsg>>;

using PCLMsg = sensor_msgs::msg::PointCloud2;
using PCLPublisher = std::shared_ptr<rclcpp_lifecycle::LifecyclePublisher<PCLMsg>>;

using ExtrinsicsMsg = ifm3d_ros2::msg::Extrinsics;
using ExtrinsicsPublisher = std::shared_ptr<rclcpp_lifecycle::LifecyclePublisher<ExtrinsicsMsg>>;

using DumpRequest = std::shared_ptr<ifm3d_ros2::srv::Dump::Request>;
using DumpResponse = std::shared_ptr<ifm3d_ros2::srv::Dump::Response>;
using DumpService = ifm3d_ros2::srv::Dump;
using DumpServer = rclcpp::Service<ifm3d_ros2::srv::Dump>::SharedPtr;

using ConfigRequest = std::shared_ptr<ifm3d_ros2::srv::Config::Request>;
using ConfigResponse = std::shared_ptr<ifm3d_ros2::srv::Config::Response>;
using ConfigService = ifm3d_ros2::srv::Config;
using ConfigServer = rclcpp::Service<ifm3d_ros2::srv::Config>::SharedPtr;

using SoftoffRequest = std::shared_ptr<ifm3d_ros2::srv::Softoff::Request>;
using SoftoffResponse = std::shared_ptr<ifm3d_ros2::srv::Softoff::Response>;
using SoftoffService = ifm3d_ros2::srv::Softoff;
using SoftoffServer = rclcpp::Service<ifm3d_ros2::srv::Softoff>::SharedPtr;

using SoftonRequest = std::shared_ptr<ifm3d_ros2::srv::Softon::Request>;
using SoftonResponse = std::shared_ptr<ifm3d_ros2::srv::Softon::Response>;
using SoftonService = ifm3d_ros2::srv::Softon;
using SoftonServer = rclcpp::Service<ifm3d_ros2::srv::Softon>::SharedPtr;

namespace ifm3d_ros2
{
/**
 * Managed node that implements an ifm3d camera driver for ROS 2 software
 * systems.
 *
 * This camera node is implemented as a lifecycle node allowing for
 * management by an external process or tool. State transitions (edges in the
 * managed node FSM graph) are handled by the `on_XXX()` callback functions
 * implemented herein.
 */
class IFM3D_ROS2_PUBLIC CameraNode : public rclcpp_lifecycle::LifecycleNode
{
public:
  /**
   * Instantiates the LifecycleNode. At the completion of the ctor, the
   * following initialization (beyond calling the parent ctor) has been done:
   *
   * - A named logger for this node has been initialized
   * - tf frame names have been initialzed based on the node name
   * - All parameters have been declared and a `set` callback has been
   *   registered
   * - All publishers have been created.
   */
  explicit CameraNode(const std::string& node_name, const rclcpp::NodeOptions& opts);

  /**
   * Delegates construction to the above ctor.
   */
  explicit CameraNode(const rclcpp::NodeOptions& opts);

  /**
   * RAII deallocations. As of this writing, given that all structures are
   * handled by various types of smart pointers no "real work" needs to be
   * done here. However, for debugging purposes we emit a log message so we
   * know when the dtor has actually been called and hence when all
   * deallocations actually occur.
   */
  ~CameraNode() override;

  /**
   * Implements the "configuring" transition state
   *
   * The following operations are performed:
   *
   * - Parameters are parsed and held locally in instance variables.
   * - If requested, the camera clock is synchronized to the system clock
   * - The core ifm3d data structures (camera, framegrabber, stlimage buffer)
   *   are initialized and ready to stream data based upon the requested
   *   schema mask.
   */
  TC_RETVAL on_configure(const rclcpp_lifecycle::State& prev_state) override;

  /**
   * Implements the "activating" transition state
   *
   * The following operations are performed:
   *
   * - The `on_activate()` method is called on all publishers
   * - A new thread is started that will continuous publish image data from
   *   the camera.
   */
  TC_RETVAL on_activate(const rclcpp_lifecycle::State& prev_state) override;

  /**
   * Implements the "deactivating" transition state
   *
   * The following operations are performed:
   *
   * - The thread that implements the "publish loop" is stopped
   * - All publishers can their `on_deactivate()` method called
   */
  TC_RETVAL on_deactivate(const rclcpp_lifecycle::State& prev_state) override;

  /**
   * Implements the "cleaningup" transition state
   *
   * The following operations are performed:
   *
   * - The ifm3d core data structures (camera, framegrabber, stlimage buffer)
   *   have their dtors called
   */
  TC_RETVAL on_cleanup(const rclcpp_lifecycle::State& prev_state) override;

  /**
   * Implements the "shuttingdown" transition state
   *
   * The following operations are performed:
   *
   * - It is ensured that the publishing loop thread is stopped
   */
  TC_RETVAL on_shutdown(const rclcpp_lifecycle::State& prev_state) override;

  /**
   * Implements the "errorprocessing" transition state
   *
   * The following operations are performed:
   *
   * - The publish_loop thread is stopped (if running)
   * - The ifm3d core data structures (camera, framegrabber, stlimage buffer)
   *   have their dtors called
   */
  TC_RETVAL on_error(const rclcpp_lifecycle::State& prev_state) override;

protected:
  /**
   * Implementation of the Dump service.
   */
  void Dump(std::shared_ptr<rmw_request_id_t> request_header, DumpRequest req, DumpResponse resp);

  /**
   * Implementation of the Config service.
   */
  void Config(std::shared_ptr<rmw_request_id_t> request_header, ConfigRequest req, ConfigResponse resp);

  /**
   * Implementation of the SoftOff service.
   */
  void Softoff(std::shared_ptr<rmw_request_id_t> request_header, SoftoffRequest req, SoftoffResponse resp);

  /**
   * Implementation of the SoftOn service.
   */
  void Softon(std::shared_ptr<rmw_request_id_t> request_header, SoftonRequest req, SoftonResponse resp);

  /**
   * Callback that gets called when a parameter(s) is attempted to be set
   *
   * Some parameters can be changed on the fly while others, if changed,
   * require the node to reconfigure itself (e.g., because it needs to
   * switch the operating mode of the camera or connect to a different camera
   * etc.). In general, we take the new parameter values and set them into
   * the instance variables of this node. However, if a reconfiguration is
   * required, after looking at all the parameters, a state change that would
   * ultimately have the camera reinitialize is affected.
   */
  rcl_interfaces::msg::SetParametersResult set_params_cb(const std::vector<rclcpp::Parameter>& params);

  /**
   * Declares parameters and default values
   */
  void init_params();

  /**
   * Thread function that publishes data to clients
   */
  void publish_loop();

  /**
   * Utility function that makes a best effort to stop the thread publishing
   * loop.
   */
  void stop_publish_loop();

private:
  rclcpp::Logger logger_;
  // global mutex on ifm3d core data structures `cam_`, `fg_`, `im_`
<<<<<<< HEAD
  std::mutex gil_;

  std::string ip_;
  std::uint16_t xmlrpc_port_;
  std::string password_;
  std::uint16_t schema_mask_;
  int timeout_millis_;
  float timeout_tolerance_secs_;
  float frame_latency_thresh_;  // seconds
  bool sync_clocks_;
  std::uint16_t pcic_port_;

  DumpServer dump_srv_;
  ConfigServer config_srv_;
  SoftoffServer soft_off_srv_;
  SoftonServer soft_on_srv_;

  ifm3d::CameraBase::Ptr cam_;
  ifm3d::FrameGrabber::Ptr fg_;
  ifm3d::ImageBuffer::Ptr im_;

  ImagePublisher conf_pub_;
  ImagePublisher distance_pub_;
  ImagePublisher amplitude_pub_;
  ImagePublisher raw_amplitude_pub_;
  PCLPublisher cloud_pub_;
  ExtrinsicsPublisher extrinsics_pub_;
  ImagePublisher rgb_pub_;

  std::thread pub_loop_;
  std::atomic_bool test_destroy_;

  std::string camera_frame_;
  std::string optical_frame_;

=======
  std::mutex gil_{};

  std::string ip_{};
  std::uint16_t xmlrpc_port_{};
  std::string password_{};
  std::uint16_t schema_mask_{};
  int timeout_millis_{};
  float timeout_tolerance_secs_{};
  float frame_latency_thresh_{};  // seconds
  bool sync_clocks_{};
  std::uint16_t pcic_port_{};

  DumpServer dump_srv_{};
  ConfigServer config_srv_{};
  SoftoffServer soft_off_srv_{};
  SoftonServer soft_on_srv_{};

  ifm3d::CameraBase::Ptr cam_{};
  ifm3d::FrameGrabber::Ptr fg_{};
  ifm3d::StlImageBuffer::Ptr im_{};

  ImagePublisher conf_pub_{};
  ImagePublisher distance_pub_{};
  ImagePublisher amplitude_pub_{};
  ImagePublisher raw_amplitude_pub_{};
  PCLPublisher cloud_pub_{};
  ExtrinsicsPublisher extrinsics_pub_{};
  CompressedImagePublisher rgb_pub_{};

  std::thread pub_loop_{};
  std::atomic_bool test_destroy_{};

  std::string camera_frame_{};
  std::string optical_frame_{};

  rclcpp_lifecycle::LifecycleNode::OnSetParametersCallbackHandle::SharedPtr set_params_cb_handle_{};
>>>>>>> 22a7f1e5
};  // end: class CameraNode

}  // namespace ifm3d_ros2

#endif  // IFM3D_ROS2_CAMERA_NODE_HPP_<|MERGE_RESOLUTION|>--- conflicted
+++ resolved
@@ -225,43 +225,6 @@
 private:
   rclcpp::Logger logger_;
   // global mutex on ifm3d core data structures `cam_`, `fg_`, `im_`
-<<<<<<< HEAD
-  std::mutex gil_;
-
-  std::string ip_;
-  std::uint16_t xmlrpc_port_;
-  std::string password_;
-  std::uint16_t schema_mask_;
-  int timeout_millis_;
-  float timeout_tolerance_secs_;
-  float frame_latency_thresh_;  // seconds
-  bool sync_clocks_;
-  std::uint16_t pcic_port_;
-
-  DumpServer dump_srv_;
-  ConfigServer config_srv_;
-  SoftoffServer soft_off_srv_;
-  SoftonServer soft_on_srv_;
-
-  ifm3d::CameraBase::Ptr cam_;
-  ifm3d::FrameGrabber::Ptr fg_;
-  ifm3d::ImageBuffer::Ptr im_;
-
-  ImagePublisher conf_pub_;
-  ImagePublisher distance_pub_;
-  ImagePublisher amplitude_pub_;
-  ImagePublisher raw_amplitude_pub_;
-  PCLPublisher cloud_pub_;
-  ExtrinsicsPublisher extrinsics_pub_;
-  ImagePublisher rgb_pub_;
-
-  std::thread pub_loop_;
-  std::atomic_bool test_destroy_;
-
-  std::string camera_frame_;
-  std::string optical_frame_;
-
-=======
   std::mutex gil_{};
 
   std::string ip_{};
@@ -298,7 +261,6 @@
   std::string optical_frame_{};
 
   rclcpp_lifecycle::LifecycleNode::OnSetParametersCallbackHandle::SharedPtr set_params_cb_handle_{};
->>>>>>> 22a7f1e5
 };  // end: class CameraNode
 
 }  // namespace ifm3d_ros2
