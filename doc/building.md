--- conflicted
+++ resolved
@@ -23,18 +23,8 @@
 ### ifm3d C++ API
 The ROS node `ifm3d_ros2` requires the C++ API ifm3d to be installed locally for your system before compiling and running the ROS node.  
 
-<<<<<<< HEAD
-Please follow these instructions on how to build `ìfm3d` from source: [build ifm3d from source instructions](https://ifm.github.io/ifm3d-docs/content/installation_instructions/source_build.html)
- 
-> Note: The `image module` is required, so please make sure you build it during your compiling process: the required cmake flag is `-DBUILD_MODULE_IMAGE=ON`
-
-> Note: Both the ifm3d C++ API and the ROS 2 node ifm3d_ros2 depend on OpenCV. We have tested the compatibility between both default `ros-galaciic-libopencv` package available via apt and the `libopencv-dev` dependency as mentioned in the (building instructions for ifm3d)[https://ifm.github.io/ifm3d-docs/content/installation_instructions/source_build.html]. For older versions of ROS you might be required to install an older compatible version of `libopencv-dev` as for the C++ API ifm3d as well. 
-
-
-=======
 Please follow these instructions on how to build `ifm3d` from source: [build ifm3d from source instructions](ifm3d/doc/sphinx/content/installation_instructions/source_build:Installing%20ifm3d%20from%20source)
  
->>>>>>> 22a7f1e5
 ## Step-by-Step build instructions for the ROS node `ifm3d-ros2`
 
 Building and installing ifm3d-ros2 is accomplished by utilizing the ROS2 [colcon](https://colcon.readthedocs.io/en/released/) tool. There are many tutorials and other pieces of advice available online advising how to most effectively utilize it.  
