--- conflicted
+++ resolved
@@ -795,16 +795,6 @@
   optical_head.frame_id = this->optical_frame_;
   optical_head.stamp = head.stamp;
 
-<<<<<<< HEAD
-  pcl::PointCloud<ifm3d::PointT>::Ptr cloud(new pcl::PointCloud<ifm3d::PointT>());
-  cv::Mat confidence_img;
-  cv::Mat distance_img;
-  cv::Mat amplitude_img;
-  cv::Mat raw_amplitude_img;
-  std::vector<float> extrinsics(6);
-  cv::Mat rgb_img;
-=======
->>>>>>> 22a7f1e5
   rclcpp::Time last_frame_time = head.stamp;
 
   RCLCPP_INFO(this->logger_, "Starting publishing loop...");
@@ -828,32 +818,6 @@
         break;
       }
 
-<<<<<<< HEAD
-      if (std::fabs((frame_time - now).nanoseconds() / 1e9) > this->frame_latency_thresh_)
-      {
-        RCLCPP_WARN_ONCE(this->logger_, "Frame latency thresh exceeded, using reception timestamps!");
-        head.stamp = now;
-      }
-      else
-      {
-        head.stamp = frame_time;
-      }
-      optical_head.stamp = head.stamp;
-      last_frame_time = head.stamp;
-
-      //
-      // pull out all the wrapped images
-      //
-      cloud = this->im_->Cloud();
-      confidence_img = this->im_->ConfidenceImage();
-      distance_img = this->im_->DistanceImage();
-      amplitude_img = this->im_->AmplitudeImage();
-      raw_amplitude_img = this->im_->RawAmplitudeImage();
-      extrinsics = this->im_->Extrinsics();
-      rgb_img = this->im_->JPEGImage();
-
-    }  // closes our GIL scope
-=======
       continue;
     }
     auto now = ros_clock.now();
@@ -872,7 +836,6 @@
     }
     optical_head.stamp = head.stamp;
     last_frame_time = head.stamp;
->>>>>>> 22a7f1e5
 
     //
     // Publish the data
@@ -883,14 +846,7 @@
 
     if ((this->schema_mask_ & ifm3d::IMG_CART) == ifm3d::IMG_CART)
     {
-<<<<<<< HEAD
-      cloud->header = pcl_conversions::toPCL(head);
-      auto pc_msg = std::make_shared<PCLMsg>();
-      pcl::toROSMsg(*cloud, *pc_msg);
-      this->cloud_pub_->publish(std::move(*pc_msg));
-=======
       this->cloud_pub_->publish(ifm3d_to_ros_cloud(this->im_->XYZImage(), optical_head, logger_));
->>>>>>> 22a7f1e5
     }
 
     if ((this->schema_mask_ & ifm3d::IMG_RDIS) == ifm3d::IMG_RDIS)
